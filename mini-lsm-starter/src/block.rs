#![allow(unused_variables)] // TODO(you): remove this lint after implementing this mod
#![allow(dead_code)] // TODO(you): remove this lint after implementing this mod

mod builder;
mod iterator;

pub use builder::BlockBuilder;
use bytes::{Buf, Bytes, BytesMut};
pub use iterator::BlockIterator;

/// A block is the smallest unit of read and caching in LSM tree. It is a collection of sorted key-value pairs.

#[derive(Default)]
pub struct Block {
    pub(crate) data: Vec<u8>,
    pub(crate) offsets: Vec<u16>,
}

impl Block {
<<<<<<< HEAD
    pub fn first_key(&self) -> Vec<u8> {
=======
    pub(crate) fn get_first_key(&self) -> Vec<u8> {
>>>>>>> cbb22074
        let mut buf = &self.data[..];
        buf.get_u16();
        let key_len = buf.get_u16();
        let key = &buf[..key_len as usize];
        key.to_vec()
    }
    /// Encode the internal data to the data layout illustrated in the tutorial
    /// Note: You may want to recheck if any of the expected field is missing from your output
    pub fn encode(&self) -> Bytes {
        let mut data = BytesMut::new();
        let num_entries = self.offsets.len();
        data.extend_from_slice(&self.data);
        data.extend_from_slice(
            &self
                .offsets
                .iter()
                .flat_map(|x| x.to_ne_bytes())
                .collect::<Vec<u8>>(),
        );
        data.extend_from_slice(&(num_entries as u16).to_ne_bytes());
        Bytes::from(data)
    }

    /// Decode from the data layout, transform the input `data` to a single `Block`
    pub fn decode(data: &[u8]) -> Self {
        if data.is_empty() {
            return Self {
                data: Vec::new(),
                offsets: Vec::new(),
            };
        }

        if data.len() < 2 {
            panic!("Invalid data length");
        }

        let mut data = Bytes::copy_from_slice(data);
        let num_entries = data.split_off(data.len() - 2).to_vec();
        let num_entries = u16::from_ne_bytes(num_entries.as_slice().try_into().unwrap());
        let mut offsets = Vec::with_capacity(num_entries as usize);
        for idx in (0..num_entries).rev() {
            let offset = data.split_off(data.len() - 2).to_vec();
            offsets.push(u16::from_ne_bytes(offset.as_slice().try_into().unwrap()));
        }

        offsets.reverse();

        Self {
            data: data.to_vec(),
            offsets,
        }
    }
}<|MERGE_RESOLUTION|>--- conflicted
+++ resolved
@@ -17,11 +17,7 @@
 }
 
 impl Block {
-<<<<<<< HEAD
-    pub fn first_key(&self) -> Vec<u8> {
-=======
     pub(crate) fn get_first_key(&self) -> Vec<u8> {
->>>>>>> cbb22074
         let mut buf = &self.data[..];
         buf.get_u16();
         let key_len = buf.get_u16();
