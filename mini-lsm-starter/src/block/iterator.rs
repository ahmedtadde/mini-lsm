--- conflicted
+++ resolved
@@ -110,47 +110,6 @@
 
     /// Move to the next key in the block.
     pub fn next(&mut self) {
-<<<<<<< HEAD
-        if self.idx == self.block.offsets.len() {
-            self.key.clear();
-            self.value_range = (0, 0);
-            return;
-        }
-
-        let offset = self.block.offsets[self.idx] as usize;
-        let key_prefix_len =
-            u16::from_ne_bytes([self.block.data[offset], self.block.data[offset + 1]]) as usize;
-        let truncated_key_len =
-            u16::from_ne_bytes([self.block.data[offset + 2], self.block.data[offset + 3]]) as usize;
-        let truncated_key_start = offset + 4;
-        let truncated_key_end = truncated_key_start + truncated_key_len;
-        let value_len = u16::from_ne_bytes([
-            self.block.data[truncated_key_end],
-            self.block.data[truncated_key_end + 1],
-        ]) as usize;
-        let value_start = truncated_key_end + 2;
-        let value_end = value_start + value_len;
-
-        match (key_prefix_len, truncated_key_len) {
-            (0, 0) => {
-                self.key.clear();
-            }
-            (key_prefix_len, truncated_key_len) => {
-                self.key.clear();
-                self.key.append(&self.first_key.raw_ref()[..key_prefix_len]);
-                self.key
-                    .append(&self.block.data[truncated_key_start..truncated_key_end]);
-            }
-        }
-
-        self.value_range = (value_start, value_end);
-
-        if self.idx == 0 {
-            self.first_key.set_from_slice(self.key.as_key_slice());
-        }
-
-=======
->>>>>>> cbb22074
         self.idx += 1;
         let (value_range, key) = self.nth_entry(self.idx);
         self.value_range = value_range;
@@ -161,40 +120,6 @@
     /// Note: You should assume the key-value pairs in the block are sorted when being added by
     /// callers.
     pub fn seek_to_key(&mut self, key: KeySlice) {
-<<<<<<< HEAD
-        let mut left = 0;
-        let mut right = self.block.offsets.len();
-        while left < right {
-            let mid = left + (right - left) / 2;
-
-            let key_slice = {
-                let offset = self.block.offsets[self.idx] as usize;
-                let key_prefix_len =
-                    u16::from_ne_bytes([self.block.data[offset], self.block.data[offset + 1]])
-                        as usize;
-                let truncated_key_len =
-                    u16::from_ne_bytes([self.block.data[offset + 2], self.block.data[offset + 3]])
-                        as usize;
-                let truncated_key_start = offset + 4;
-                let truncated_key_end = truncated_key_start + truncated_key_len;
-
-                let mut key = KeyVec::new();
-
-                match (key_prefix_len, truncated_key_len) {
-                    (0, 0) => key,
-                    (key_prefix_len, truncated_key_len) => {
-                        key.append(&self.first_key.raw_ref()[..key_prefix_len]);
-                        key.append(&self.block.data[truncated_key_start..truncated_key_end]);
-                        key
-                    }
-                }
-            };
-
-            if key_slice.raw_ref() < key.raw_ref() {
-                left = mid + 1;
-            } else {
-                right = mid;
-=======
         // Being sorted?? Binary Search?????
         for idx in 0..self.block.offsets.len() {
             let (value_range, key_vec) = self.nth_entry(idx);
@@ -203,7 +128,6 @@
                 self.key = key_vec;
                 self.idx = idx;
                 break;
->>>>>>> cbb22074
             }
         }
     }
