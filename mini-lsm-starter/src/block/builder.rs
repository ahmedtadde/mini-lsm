--- conflicted
+++ resolved
@@ -1,16 +1,6 @@
-<<<<<<< HEAD
-#![allow(unused_variables)] // TODO(you): remove this lint after implementing this mod
-#![allow(dead_code)] // TODO(you): remove this lint after implementing this mod
-
-use bytes::Bytes;
-
-use crate::key::{KeySlice, KeyVec};
-
-=======
->>>>>>> cbb22074
 use super::Block;
 use crate::key::{KeySlice, KeyVec};
-use bytes::BufMut;
+use bytes::{BufMut, Bytes};
 
 /// Builds a block.
 pub struct BlockBuilder {
@@ -73,18 +63,6 @@
             return false;
         }
 
-<<<<<<< HEAD
-        // Add the key-value pair to the block
-        self.offsets.push(self.data.len() as u16);
-        let (key_prefix_len, truncated_key) = self.compressed_key(key);
-        self.data.extend_from_slice(&key_prefix_len.to_ne_bytes());
-        self.data
-            .extend_from_slice(&(truncated_key.len() as u16).to_ne_bytes());
-        self.data.extend_from_slice(truncated_key.as_ref());
-        self.data
-            .extend_from_slice(&(value.len() as u16).to_ne_bytes());
-        self.data.extend_from_slice(value);
-=======
         self.offsets.push(self.data.len() as u16);
         self.data.put_u16(prefix_len as u16);
 
@@ -94,10 +72,9 @@
 
         self.data.put_u16(value.len() as u16);
         self.data.put_slice(value);
->>>>>>> cbb22074
 
         if self.is_empty() {
-            self.first_key = key.to_key_vec();
+            self.first_key = KeyVec::from_vec(key.to_vec());
         }
 
         true
