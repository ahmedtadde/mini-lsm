#![allow(dead_code)] // REMOVE THIS LINE after fully implementing this functionality

use std::ops::Bound;
use std::path::Path;
use std::sync::atomic::AtomicUsize;
use std::sync::Arc;

use anyhow::Result;
use bytes::Bytes;
use crossbeam_skiplist::SkipMap;
use ouroboros::self_referencing;

use crate::iterators::StorageIterator;
use crate::key::{KeyBytes, KeySlice, TS_DEFAULT, TS_RANGE_END};
use crate::table::SsTableBuilder;
use crate::wal::Wal;

/// A basic mem-table based on crossbeam-skiplist.
///
/// An initial implementation of memtable is part of week 1, day 1. It will be incrementally implemented in other
/// chapters of week 1 and week 2.
pub struct MemTable {
    pub(crate) map: Arc<SkipMap<KeyBytes, Bytes>>,
    wal: Option<Wal>,
    id: usize,
    approximate_size: Arc<AtomicUsize>,
}

/// Create a bound of `Bytes` from a bound of `&[u8]`.
pub(crate) fn map_bound(bound: Bound<KeySlice>) -> Bound<KeyBytes> {
    match bound {
        Bound::Included(key) => Bound::Included(KeyBytes::from_bytes_with_ts(
            Bytes::copy_from_slice(key.key_ref()),
            key.ts(),
        )),
        Bound::Excluded(x) => Bound::Excluded(KeyBytes::from_bytes_with_ts(
            Bytes::copy_from_slice(x.key_ref()),
            TS_RANGE_END,
        )),
        Bound::Unbounded => Bound::Unbounded,
    }
}

impl MemTable {
    /// Create a new mem-table.
    pub fn create(id: usize) -> Self {
        MemTable {
            map: Arc::new(SkipMap::new()),
            wal: None,
            id,
            approximate_size: Arc::new(AtomicUsize::new(0)),
        }
    }

    /// Create a new mem-table with WAL
    pub fn create_with_wal(id: usize, path: impl AsRef<Path>) -> Result<Self> {
        //println!("Creating MemTable with id {} and wal file", id,);
        let wal = Wal::create(path)?;
        Ok(MemTable {
            map: Arc::new(SkipMap::new()),
            wal: Some(wal),
            id,
            approximate_size: Arc::new(AtomicUsize::new(0)),
        })
    }

    /// Create a memtable from WAL
    pub fn recover_from_wal(id: usize, path: impl AsRef<Path>) -> Result<Self> {
        // println!("Recovering MemTable {} from wal", id);
        let map: Arc<SkipMap<KeyBytes, Bytes>> = Arc::new(SkipMap::new());
        let wal = Wal::recover(path, &map)?;
        Ok(MemTable {
            wal: Some(wal),
            id,
            approximate_size: Arc::new(AtomicUsize::new(
                map.iter()
                    .map(|entry| entry.key().raw_len() + entry.value().len())
                    .sum(),
            )),
            map,
        })
    }

    pub fn for_testing_put_slice(&self, key: &[u8], value: &[u8]) -> Result<()> {
        self.put(KeySlice::from_slice(key, TS_DEFAULT), value)
    }

    pub fn for_testing_get_slice(&self, key: &[u8]) -> Option<Bytes> {
        self.get(KeySlice::from_slice(key, TS_DEFAULT))
    }

    pub fn for_testing_scan_slice(
        &self,
        lower: Bound<&[u8]>,
        upper: Bound<&[u8]>,
    ) -> MemTableIterator {
        self.scan(
            lower.map(|x| KeySlice::from_slice(x, TS_DEFAULT)),
            upper.map(|x| KeySlice::from_slice(x, TS_DEFAULT)),
        )
    }

    /// Get a value by key.
    pub fn get(&self, key: KeySlice) -> Option<Bytes> {
        let key = KeyBytes::from_bytes_with_ts(Bytes::copy_from_slice(key.key_ref()), key.ts());
        self.map.get(&key).map(|v| v.value().clone())
    }

    /// Put a key-value pair into the mem-table.
    ///
    /// In week 1, day 1, simply put the key-value pair into the skipmap.
    /// In week 2, day 6, also flush the data to WAL.
<<<<<<< HEAD
    /// In week 3, day 5, modify the function to use the batch API.
    pub fn put(&self, _key: &[u8], _value: &[u8]) -> Result<()> {
        unimplemented!()
=======
    pub fn put(&self, key: KeySlice, value: &[u8]) -> Result<()> {
        let insert_key =
            KeyBytes::from_bytes_with_ts(Bytes::copy_from_slice(key.key_ref()), key.ts());
        let insert_value = Bytes::copy_from_slice(value);
        self.map.insert(insert_key, insert_value);

        if let Some(ref wal) = self.wal {
            wal.put(&key, value)?;
            // wal.sync()?;
        }

        self.approximate_size.fetch_add(
            key.raw_len() + value.len(),
            std::sync::atomic::Ordering::Relaxed,
        );
        Ok(())
>>>>>>> de16f039
    }

    /// Implement this in week 3, day 5.
    pub fn put_batch(&self, _data: &[(KeySlice, &[u8])]) -> Result<()> {
        unimplemented!()
    }

    pub fn sync_wal(&self) -> Result<()> {
        if let Some(ref wal) = self.wal {
            wal.sync()?;
            //println!("Memtable::sync_wal sync successful");
        }
        Ok(())
    }

    /// Get an iterator over a range of keys.
    pub fn scan(&self, lower: Bound<KeySlice>, upper: Bound<KeySlice>) -> MemTableIterator {
        let mut iter = MemTableIteratorBuilder {
            map: self.map.clone(),
            iter_builder: |map| map.range((map_bound(lower), map_bound(upper))),
            item: (KeyBytes::new(), Bytes::new()),
        }
        .build();

        iter.with_mut(|fields| {
            if let Some(entry) = fields.iter.next() {
                *fields.item = (entry.key().clone(), entry.value().clone());
            } else {
                *fields.item = (KeyBytes::new(), Bytes::from_static(&[]));
            }
        });

        iter
    }

    /// Flush the mem-table to SSTable. Implement in week 1 day 6.
    pub fn flush(&self, builder: &mut SsTableBuilder) -> Result<()> {
        self.map.iter().for_each(|entry| {
            builder.add(entry.key().as_key_slice(), entry.value());
        });

        Ok(())
    }

    pub fn id(&self) -> usize {
        self.id
    }

    pub fn approximate_size(&self) -> usize {
        self.approximate_size
            .load(std::sync::atomic::Ordering::Relaxed)
    }

    /// Only use this function when closing the database
    pub fn is_empty(&self) -> bool {
        self.map.is_empty()
    }
}

type SkipMapRangeIter<'a> = crossbeam_skiplist::map::Range<
    'a,
    KeyBytes,
    (Bound<KeyBytes>, Bound<KeyBytes>),
    KeyBytes,
    Bytes,
>;

/// An iterator over a range of `SkipMap`. This is a self-referential structure and please refer to week 1, day 2
/// chapter for more information.
///
/// This is part of week 1, day 2.
///
/// immutably borrowed field: a field which is immutably borrowed by at least one other field.
/// mutably borrowed field: a field which is mutably borrowed by exactly one other field.
/// self-referencing field: a field which borrows at least one other field.
/// head field: a field which does not borrow any other fields, I.E. not self-referencing. This does not include fields with empty borrows annotations (#[borrows()].)
/// tail field: a field which is not borrowed by any other fields.

#[self_referencing]
pub struct MemTableIterator {
    /// Stores a reference to the skipmap.
    map: Arc<SkipMap<KeyBytes, Bytes>>,
    /// Stores a skipmap iterator that refers to the lifetime of `MemTableIterator` itself.
    /// this is a self-referencing field and a tail field.
    #[borrows(map)]
    #[not_covariant]
    iter: SkipMapRangeIter<'this>,
    /// Stores the current key-value pair.
    item: (KeyBytes, Bytes),
}

impl StorageIterator for MemTableIterator {
    type KeyType<'a> = KeySlice<'a>;

    fn value(&self) -> &[u8] {
        &self.borrow_item().1[..]
    }

    fn key(&self) -> KeySlice {
        let key = &self.borrow_item().0;
        KeySlice::from_slice(key.key_ref(), key.ts())
    }

    fn is_valid(&self) -> bool {
        !self.key().is_empty()
    }

    fn next(&mut self) -> Result<()> {
        self.with_mut(|fields| {
            if let Some(entry) = fields.iter.next() {
                *fields.item = (entry.key().clone(), entry.value().clone());
            } else {
                *fields.item = (KeyBytes::new(), Bytes::from_static(&[]));
            }

            Ok(())
        })
    }
}<|MERGE_RESOLUTION|>--- conflicted
+++ resolved
@@ -110,11 +110,7 @@
     ///
     /// In week 1, day 1, simply put the key-value pair into the skipmap.
     /// In week 2, day 6, also flush the data to WAL.
-<<<<<<< HEAD
     /// In week 3, day 5, modify the function to use the batch API.
-    pub fn put(&self, _key: &[u8], _value: &[u8]) -> Result<()> {
-        unimplemented!()
-=======
     pub fn put(&self, key: KeySlice, value: &[u8]) -> Result<()> {
         let insert_key =
             KeyBytes::from_bytes_with_ts(Bytes::copy_from_slice(key.key_ref()), key.ts());
@@ -131,7 +127,6 @@
             std::sync::atomic::Ordering::Relaxed,
         );
         Ok(())
->>>>>>> de16f039
     }
 
     /// Implement this in week 3, day 5.
